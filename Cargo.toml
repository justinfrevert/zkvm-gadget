--- conflicted
+++ resolved
@@ -28,23 +28,13 @@
 
 snowbridge-milagro-bls = { git = "https://github.com/Snowfork/milagro_bls", default-features = false, rev = "43a5d480ed6e3b83de4cf54888680d51604199e6" }
 gennaro-dkg = { git = "https://github.com/mikelodder7/gennaro-dkg.git", default-features = false }
-<<<<<<< HEAD
 pallet-jobs-rpc-runtime-api = { git = "https://github.com/webb-tools/tangle.git", branch = "drew/sig-schemes-and-dkls" }
 pallet-jobs = { git = "https://github.com/webb-tools/tangle.git", branch = "drew/sig-schemes-and-dkls" }
 pallet-dkg = { git = "https://github.com/webb-tools/tangle.git", branch = "drew/sig-schemes-and-dkls" }
 pallet-zksaas = { git = "https://github.com/webb-tools/tangle.git", branch = "drew/sig-schemes-and-dkls" }
 tangle-primitives = { git = "https://github.com/webb-tools/tangle.git", branch = "drew/sig-schemes-and-dkls" }
 tangle-subxt = { git = "https://github.com/webb-tools/tangle.git", branch = "drew/sig-schemes-and-dkls", default-features = false }
-=======
-pallet-jobs-rpc-runtime-api = { git = "https://github.com/webb-tools/tangle.git", branch = "polkadot-v1.7.0" }
-pallet-jobs = { git = "https://github.com/webb-tools/tangle.git", branch = "polkadot-v1.7.0" }
-pallet-dkg = { git = "https://github.com/webb-tools/tangle.git", branch = "polkadot-v1.7.0" }
-pallet-zksaas = { git = "https://github.com/webb-tools/tangle.git", branch = "polkadot-v1.7.0" }
-tangle-primitives = { git = "https://github.com/webb-tools/tangle.git", branch = "polkadot-v1.7.0" }
-tangle-subxt = { git = "https://github.com/webb-tools/tangle.git", branch = "polkadot-v1.7.0" }
-subxt-signer = { version = "0.34.0", default-features = false, features =["native"] }
->>>>>>> 5092ff41
-
+subxt-signer = { version = "0.34.0", default-features = false, features = ["native"] }
 
 # Round-based dependencies
 round-based = { git = "https://github.com/webb-tools/round-based-protocol", features = [] }
@@ -67,7 +57,7 @@
 frost-rerandomized = { git = "https://github.com/salman01zp/frost", branch = "salman/bump-curve25519-dalek" }
 
 bls12_381_plus = "0.8.13"
-dkls23-ll = { git = "https://github.com/silence-laboratories/silent-shard-dkls23-ll.git" }
+dkls23-ll = { git = "https://github.com/drewstone/silent-shard-dkls23-ll.git", branch = "drew/thiserror-dep" }
 
 sp-core = { git = "https://github.com/paritytech/polkadot-sdk", branch = "release-polkadot-v1.7.0"  }
 sp-io = { git = "https://github.com/paritytech/polkadot-sdk", branch = "release-polkadot-v1.7.0"  }
@@ -163,13 +153,8 @@
 anyhow = "1.0.79"
 libsecp256k1 = "0.7.1"
 rayon = { version = "1.8.0" }
-<<<<<<< HEAD
-thiserror = { version = "=1.0.49" }
-substrate-prometheus-endpoint = { git = "https://github.com/paritytech/polkadot-sdk", branch = "release-polkadot-v1.1.0" }
-=======
-thiserror = { version = "1.0" }
+thiserror = { version = "=1.0.53" }
 substrate-prometheus-endpoint = { git = "https://github.com/paritytech/polkadot-sdk", branch = "release-polkadot-v1.7.0" }
->>>>>>> 5092ff41
 lazy_static = "1.4.0"
 sqlx = "=0.7.3"
 postcard = "1.0.8"
