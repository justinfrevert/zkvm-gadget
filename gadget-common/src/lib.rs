--- conflicted
+++ resolved
@@ -75,12 +75,8 @@
     MissingNetworkId,
     PeerNotFound { id: ecdsa::Public },
     JoinError { err: JoinError },
-<<<<<<< HEAD
     ParticipantNotSelected { id: ecdsa::Public, reason: String },
-=======
-    ParticipantNotSelected { id: AccountId, reason: String },
     PrometheusError { err: String },
->>>>>>> 6bba3c92
 }
 
 impl Display for Error {
